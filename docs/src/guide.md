# Guide


This guide demonstrates the usage of PairPlots and shows several ways you can customize it to your liking.

Set up:

::: tabs

== julia
```@example 1
using CairoMakie
using PairPlots
using DataFrames
```
CairoMakie is great for making high quality static figures. Try GLMakie or WGLMakie for interactive plots!

We will use DataFrames here to wrap our tables and provide pleasant table listings. You can use any Tables.jl compatible source, including simple named tuples of vectors for each column.

== python
```python
import numpy as np
import pandas as pd
import pairplots
```
:::


## Single Series

Let's create a basic table of data to visualize.

::: tabs

== julia
```@example 1
N = 100_000
α = [2randn(N÷2) .+ 6; randn(N÷2)]
β = [3randn(N÷2); 2randn(N÷2)]
γ = randn(N)
δ = β .+ 0.6randn(N)

df = DataFrame(;α, β, γ, δ)
df[1:8,:] # hide
```

== python
```python
N = 100000
alpha = np.append([2*np.random.randn(N//2) + 6], [np.random.randn(N//2)])
beta = np.append([3*np.random.randn(N//2)], [2*np.random.randn(N//2)])
gamma = np.random.randn(N)
delta = beta + 0.6*np.random.randn(N)

df = pd.DataFrame({
    'α': alpha,
    'β': beta,
    'γ': gamma,
    'δ': delta
})
```

:::

```
8×4 DataFrame
 Row │ α        β          γ          δ          
     │ Float64  Float64    Float64    Float64    
─────┼───────────────────────────────────────────
   1 │ 5.86784   0.676737   0.814249   0.6119
   2 │ 5.20739  -2.95597   -1.70925   -3.11213
   3 │ 5.58472   3.68555    1.82031    3.60586
   4 │ 4.47898  -0.493841  -0.565474  -0.0699526
   5 │ 8.39713  -2.13249   -1.55868   -1.81314
   6 │ 5.30462  -4.24237    1.34437   -5.15687
   7 │ 8.3575   -0.979077   2.84214   -1.66862
   8 │ 6.20314   2.20745   -0.621868   2.07445
```


We can plot this data directly using `pairplot`, and add customizations iteratively.

::: tabs

== julia

```julia
pairplot(df)
```

== python

```python
pairplots.pairplot(df)
```

:::

```@example 1
pairplot(df) # hide
```

We can display a full grid of plots if we want:

::: tabs

== julia

```julia
pairplot(df, fullgrid=true)
```

== python

```python
pairplots.pairplot(df, fullgrid=True)
```

:::

```@example 1
pairplot(df, fullgrid=true) # hide
```


Override the axis labels:

::: tabs

== julia

```@example 1
pairplot(df, labels = Dict(
    # basic string
    :α => "parameter 1",
    # Makie rich text
    :β => rich("parameter 2", font=:bold, color=:blue),
    # LaTeX String
    :γ => L"\frac{a}{b}",
))
save("ex3.png", ans) # hide
nothing # hide
```

== python

```python
pairplots.pairplot(df,  labels = {
    # basic string
    'α': "parameter 1",
    # Makie rich text
    'β': pairplots.rich("parameter 2", font='bold', color='blue'),
    # LaTeX String
    'γ': pairplots.latex(r"\frac{a}{b}"),
})
```

:::

![](ex3.png)


Let's move onto more complex examples. The full syntax of the `pairplot` function is:


::: tabs

== julia

```julia
pairplot(
    PairPlots.Series(data) => (::PairPlots.VizType...),
)
```

== python

```python
pairplots.pairplot(
    pairplots.series(data) => (pairplots.viztype1, pairplots.viztype2, ...),
)
```
<<<<<<< HEAD
That is, it accepts a list of pairs of `PairPlots.Series` `=>` a tuple of "visualization layers". As we'll see later on, you can pass keyword arguments with a series, or a specific visualization layer to customize their behaviour and appearance.
=======

:::

That is, it accepts a list of pairs of "series objects" and a tuple of "vizualiation layers". As we'll see later on, you can pass keyword arguments with a series, or a specific vizualization layer to customize their behaviour and appearance. 
>>>>>>> ac52a8e2
If you don't need to adjust any parameters for a whole series, you can just pass in a data source and PairPlots will wrap it for you:

::: tabs

== julia

```julia
pairplot(
    data => (::PairPlots.VizType...),
)
```

<<<<<<< HEAD
Let's see how this works by iteratively building up the default visualization.
=======
== python

```python
pairplots.pairplot(
    data => (pairplots.viztype1, pairplots.viztype2, ...),
)
```

:::

Let's see how this works by iteratively building up the default vizualiation.
>>>>>>> ac52a8e2
First, create a basic histogram plot:

::: tabs

== julia

```@example 1
pairplot(
    df => (PairPlots.Hist(),) # note the comma
)
save("ex4.png", ans) # hide
nothing # hide
```

== python

```python
pairplots.pairplot(
    (df, (pairplots.Hist(),)) # note the comma
)
```

:::

![](ex4.png)


!!! note
    A tuple or list of visualization types is required, even if you just want one. Make sure to include the comma in these examples.

Or, a histogram with hexagonal binning:

::: tabs

== julia

```@example 1
pairplot(
    df => (PairPlots.HexBin(),)
)
save("ex5.png", ans) # hide
nothing # hide
```

== python

```python
pairplots.pairplot(
    (df, (pairplots.HexBin(),))
)
```

:::

![](ex5.png)

Scatter plots:


::: tabs

== julia

```@example 1
pairplot(
    df => (PairPlots.Scatter(),)
)
save("ex6.png", ans) # hide
nothing # hide
```

== python

```python
pairplots.pairplot(
    (df, (pairplots.Scatter(),))
)
```

:::

![](ex6.png)


Filled contour plots:

::: tabs

== julia

```@example 1
pairplot(
    df => (PairPlots.Contourf(),)
)
save("ex7.png", ans) # hide
nothing # hide
```

== python

```python
pairplots.pairplot(
    (df, (pairplots.Contourf(),))
)
```

:::

![](ex7.png)

Outlined contour plots:

::: tabs

== julia

```@example 1
pairplot(
    df => (PairPlots.Contour(),)
)
save("ex8.png", ans) # hide
nothing # hide
```

== python

```python
pairplots.pairplot(
    (df, (pairplots.Contour(),))
)
```

:::

![](ex8.png)

Now let's combine a few plot types. 
Scatter and contours:
```@example 1
pairplot(
    df => (PairPlots.Scatter(), PairPlots.Contour())
)
```


::: tabs

== julia

```@example 1
pairplot(
    df => (PairPlots.Scatter(), PairPlots.Contour())
)
save("ex9.png", ans) # hide
nothing # hide
```

== python

```python
pairplots.pairplot(
    (df, (pairplots.Scatter(), pairPlots.Contour()))
)
```

:::

![](ex9.png)


Scatter and contours, but hiding points above $2\sigma$:

::: tabs

== julia

```@example 1
pairplot(
    df => (PairPlots.Scatter(filtersigma=2), PairPlots.Contour())
)
save("ex10.png", ans) # hide
nothing # hide
```

== python

```python
pairplots.pairplot(
    (df, (pairplots.Scatter(filtersigma=2), pairPlots.Contour()))
)
```

:::

![](ex10.png)



Placing a HexBin series underneath:

::: tabs

== julia

```@example 1
pairplot(
    df => (
        PairPlots.HexBin(colormap=Makie.cgrad([:transparent, :black])),
        PairPlots.Scatter(filtersigma=2, color=:black),
        PairPlots.Contour(color=:black)
    )
)
save("ex11.png", ans) # hide
nothing # hide
```

== python

```python
pairplots.pairplot(
    (df, (
        pairplots.HexBin(colormap=pairplots.Makie.cgrad(['transparent', 'black'])),
        pairplots.Scatter(filtersigma=2, color='black'),
        pairplots.Contour(color='black')

    ))
)
```

:::

![](ex11.png)


### Margin plots
<<<<<<< HEAD
We can add additional visualization layers to the diagonals of the plots using the same syntax.
=======
We can add additional vizualization layers to the diagonals of the plots using the same syntax.

::: tabs

== julia

>>>>>>> ac52a8e2
```@example 1
pairplot(
    df => (
        PairPlots.HexBin(colormap=Makie.cgrad([:transparent, :black])),
        PairPlots.Scatter(filtersigma=2, color=:black),
        PairPlots.Contour(color=:black),
        # New:
        PairPlots.MarginDensity()
    )
)
save("ex12.png", ans) # hide
nothing # hide
```

== python

```python
pairplots.pairplot(
    (df, (
        pairplots.HexBin(colormap=pairplots.Makie.cgrad(['transparent', 'black'])),
        pairplots.Scatter(filtersigma=2, color='black'),
        pairplots.Contour(color='black'),
        # New:
        pairplots.MarginDensity()

    ))
)
```

:::

![](ex12.png)

Adjust margin density KDE bandwidth (note: this multiplies the default bandwidth. A value larger than 1 increases smoothing, less than 1 decreases smoothing).

::: tabs

== julia

```@example 1
pairplot(
    df => (
        PairPlots.HexBin(colormap=Makie.cgrad([:transparent, :black])),
        PairPlots.Scatter(filtersigma=2, color=:black),
        PairPlots.Contour(color=:black),
        # New:
        PairPlots.MarginDensity(bandwidth=0.1)
    )
)
save("ex13.png", ans) # hide
nothing # hide
```

== python

```python
pairplots.pairplot(
    (df, (
        pairplots.HexBin(colormap=pairplots.Makie.cgrad(['transparent', 'black'])),
        pairplots.Scatter(filtersigma=2, color='black'),
        pairplots.Contour(color='black'),
        # New:
        pairplots.MarginDensity(bandwidth=0.1)

    ))
)
```

:::

![](ex13.png)


Adding a histgoram instead of a smoothed kernel density estimate:


::: tabs

== julia

```@example 1
pairplot(
    df => (
        PairPlots.HexBin(colormap=Makie.cgrad([:transparent, :black])),
        PairPlots.Scatter(filtersigma=2, color=:black),
        PairPlots.Contour(color=:black),
        # New:
        PairPlots.MarginHist()
    )
)
save("ex14.png", ans) # hide
nothing # hide
```

== python

```python
pairplots.pairplot(
    (df, (
        pairplots.HexBin(colormap=pairplots.Makie.cgrad(['transparent', 'black'])),
        pairplots.Scatter(filtersigma=2, color='black'),
        pairplots.Contour(color='black'),
        # New:
        pairplots.MarginHist()

    ))
)
```

:::

![](ex14.png)


Add credible/confidence limits (see the documentation for MarginConfidenceLimits to see how to change the quantiles):



::: tabs

== julia

```@example 1
pairplot(
    df => (
        PairPlots.HexBin(colormap=Makie.cgrad([:transparent, :black])),
        PairPlots.Scatter(filtersigma=2, color=:black),
        PairPlots.Contour(color=:black),
        # New:
        PairPlots.MarginHist(),
        PairPlots.MarginConfidenceLimits(),
    )
)
save("ex15.png", ans) # hide
nothing # hide
```

== python

```python
pairplots.pairplot(
    (df, (
        pairplots.HexBin(colormap=pairplots.Makie.cgrad(['transparent', 'black'])),
        pairplots.Scatter(filtersigma=2, color='black'),
        pairplots.Contour(color='black'),
        # New:
        pairplots.MarginHist(),
        pairplots.MarginConfidenceLimits(),
    ))
)
```

:::

![](ex15.png)



## Truth Lines
You can quickly add lines to mark particular values of each variable on all subplots using `Truth`:

::: tabs

== julia

```@example 1
pairplot(
    df,
    PairPlots.Truth(
        (;
            α = [0, 6],
            β = 0,
            γ = 0,
            δ = [-1, 0, +1],
        ),
        label="Mean Values"
    )
)
save("ex16.png", ans); # hide
nothing # hide

```

== python

```python
pairplots.pairplot(
    df,
    pairplots.Truth(
        {
            'α': [0, 6],
            'β': 0,
            'γ': 0,
            'δ': [-1, 0, +1],
        },
        label="Mean Values"
    )
)
```
:::

![](ex16.png)

## Trend Lines
You can quickly add a linear trend line to each pair of variables by passing 
a trend-line series:



::: tabs

== julia

```@example 1
pairplot(
    df => (
        PairPlots.Scatter(),
        PairPlots.MarginHist(),
        PairPlots.TrendLine(color=:red), # default is red
    ),
    fullgrid=true
)
save("ex17.png", ans); # hide
nothing # hide
```

== python

```python
pairplots.pairplot(
    (df, (
        pairplots.Scatter(),
        pairplots.MarginHist(),
        pairplots.TrendLine(color='red'), # default is red
    )),
    fullgrid=True
)
```
:::

![](ex17.png)

## Correlation
You can add a calculated correlation value between every pair of variables
by passing `PairPlots.Correlation()`.
You can customize the number of digits and the position of the text.


::: tabs

== julia

```@example 1
pairplot(
    df => (
        PairPlots.Scatter(),
        PairPlots.MarginHist(),
        PairPlots.TrendLine(color=:red), # default is red
        PairPlots.Correlation()
    ),
    fullgrid=true
)
save("ex18.png", ans) # hide
nothing # hide
```

== python

```python
pairplots.pairplot(
    (df, (
        pairplots.Scatter(),
        pairplots.MarginHist(),
        pairplots.TrendLine(color='red'), # default is red
        pairplots.Correlation()
    )),
    fullgrid=True
)
```
:::

![](ex18.png)

`PairPlots.Correlation()` is an alias for `PairPlots.Calculation(StatsBase.cov)`. Feel free to pass any function that accepts two AbstractVectors and calculates a number:
```@example 1
using StatsBase
pairplot(
    df => (
        PairPlots.Scatter(),
        PairPlots.MarginHist(),
        PairPlots.TrendLine(),
        PairPlots.Calculation(
            corkendall,
            color=:blue,
            position=Makie.Point2f(0.2, 0.1)
        )
    ),
)
```

## Customize Axes
You can customize the axes of the subplots freely in two ways. For these examples,
we'll create a variable that is log-normally distributed.

::: tabs

== julia

```@example 1
dfln = DataFrame(;α, β, γ=10 .^ γ, δ)
nothing # hide
```

== python

```python
dfln = pd.DataFrame({
    'α': alpha,
    'β': beta,
    'γ': 10**gamma,
    'δ': delta
})
```

:::

First, you can pass axis parameters for all plots along the diagonal using the `diagaxis` keyword or all plots below the diagonal using the `bodyaxis` parameter.

Turn on grid lines for the body axes:

::: tabs

== julia

```@example 1
pairplot(dfln, bodyaxis=(;xgridvisible=true, ygridvisible=true))
save("ex20.png", ans) # hide
nothing # hide
```

== python

```python
pairplots.pairplot(dfln, bodyaxis={'xgridvisible':True, 'ygridvisible':True})
```

:::

![](ex20.png)

Apply a pseduo-log scale on the margin plots along the diagonal:

::: tabs

== julia

```@example 1
pairplot(dfln, diagaxis=(;yscale=Makie.pseudolog10, ygridvisible=true))
save("ex21.png", ans) # hide
nothing # hide
```

== python

```python
pairplots.pairplot(dfln, diagaxis={'yscale':pairplots.Makie.pseudolog10, 'ygridvisible':True})
```

:::

![](ex21.png)


The second way you can control the axes is by table column. This allows you to customize how an individual variable is presented across the pair plot.

For example, we can apply a log scale to all axes that the `γ` variable is plotted against:

::: tabs

== julia

```@example 1
pairplot(
    dfln => (PairPlots.Scatter(), PairPlots.MarginStepHist()),
    axis=(;
        γ=(;
            scale=log10
        )
    )
)
save("ex22.png", ans) # hide
nothing # hide
```

== python

```python
pairplots.pairplot(
    (dfln, (pairplots.Scatter(), pairplots.MarginStepHist())),
    axis={
        'γ':{
            'scale':pairplots.Makie.log10
        }
    }
)
```

:::

![](ex22.png)



!!! note
    Do not prefix the attribute with `x` or `y`. PairPlots.jl will add the correct prefix as needed.

!!! warning
    Log scale variables usually work best with Scatter series. Histogram and contour based series sometimes extend past zero, breaking the scale.

There is also special support for setting the axis limits of each variable.
The following applies the correct limits either to the vertical axis or horizontal axis as appropriate.
Note that the parameters `low` and/or `high` must be passed as a named tuple.

::: tabs 

== julia

```@example 1
pairplot(
    dfln => (PairPlots.Scatter(), PairPlots.MarginStepHist()),
    axis=(;
        α=(;
            lims=(;low=-10, high=+10)
        ),
        γ=(;
            scale=log10
        )
    )
)
save("ex23.png", ans) # hide
nothing # hide
```

==python

```python
 pairplots.pairplot_interactive(
    (dfln, (pairplots.Scatter(), pairplots.MarginStepHist())),
    axis={
        'α':{
            pairplots.jl.Symbol('lims'):{pairplots.jl.Symbol('low'):-10, pairplots.jl.Symbol('high'):+10}
        },
        'γ':{
            'scale':pairplots.Makie.log10
        }
    }
)
```

:::

![](ex23.png)

## Adding a title

::: tabs

== julia

```@example 1
fig = pairplot(df)
Label(fig[0,:], "This is the title!")
save("ex24.png", fig) # hide
fig
nothing # hide
```

==python

```python
fig = pairplots.pairplot(df)
pairplots.Makie.Label(
    # Row 0 of figure, column 1
    fig[0,1],
    "This is the title!"
)
fig
```

:::

![](ex24.png)

## Layouts
The `pairplot` function integrates easily within larger Makie Figures.

!!! note
    This functionality is not directly exposed to Python, but is available through the `pairplots.Makie` submodule.

Customizing the figure:
```@example 1
fig = Figure(size=(400,400))
pairplot(fig[1,1], df => (PairPlots.Contourf(),))
fig
```

!!! note
    If you only need to pass arguments to `Figure`, for convenience you can use `pairplot(df, figure=(;...))`.


You can plot into one part of a larger figure:

```@example 1
fig = Figure(size=(800,800))

scatterlines(fig[1,1], randn(40))

pairplot(fig[1,2], df)

lines(fig[2,:], randn(200))


colsize!(fig.layout, 2, 450)
rowsize!(fig.layout, 1, 450)

fig

```

Adjust the spacing between axes inside a pair plot:

```@example 1
fig = Figure(size=(600,600))

# Pair Plots must go into a Makie GridLayout. If you pass a GridPosition instead,
# PairPlots will create one for you.
# We can then adjust the spacing within that GridLayout.

gs = GridLayout(fig[1,1])
pairplot(gs, df)

rowgap!(gs, 0)
colgap!(gs, 0)

fig
```


## Multiple Series

You can plot multiple series by simply passing more than one table to `pairplot`
They don't have to have all the same column names.

::: tabs

== julia

```@example 1
# The simplest table format is just a named tuple of vectors.
# You can also pass a DataFrame, or any other Tables.jl compatible object.
table1 = (;
    x = randn(10000),
    y = randn(10000),
)

table2 = (;
    x = 1 .+ randn(10000),
    y = 2 .+ randn(10000),
    z = randn(10000),
)

pairplot(table1, table2)
save("ex25.png", ans) # hide
nothing # hide
```

== python

```python
table1 = pd.DataFrame({
    'x': np.random.randn(10000),
    'y': np.random.randn(10000),
})

table2 = pd.DataFrame({
    'x': 1 + np.random.randn(10000),
    'y': 2 + np.random.randn(10000),
    'z': np.random.randn(10000),
})

pairplots.pairplot(table1, table2)
```

:::

![](ex25.png)

You may want to add a legend:

::: tabs

== julia

```@example 1
c1 = Makie.wong_colors(0.5)[3]
c2 = Makie.wong_colors(0.5)[4]
pairplot(
    PairPlots.Series(table1, label="table 1", color=c1, strokecolor=c1),
    PairPlots.Series(table2, label="table 2", color=c2, strokecolor=c2),
)
save("ex26.png", ans) # hide
nothing # hide
```

== python

```python
c1 = pairplots.Makie.wong_colors(0.5)[2]
c2 = pairplots.Makie.wong_colors(0.5)[3]
pairplots.pairplot(
    pairplots.series(table1, label="table 1", color=c1, strokecolor=c1),
    pairplots.series(table2, label="table 2", color=c2, strokecolor=c2),
)
```

:::

![](ex26.png)


You can customize each series independently if you wish.

::: tabs

== julia

```@example 1
pairplot(
    table2 => (PairPlots.HexBin(colormap=:magma), PairPlots.MarginDensity(color=:orange),  PairPlots.MarginConfidenceLimits(color=:black)),
    table1 => (PairPlots.Contour(color=:cyan, strokewidth=5),),
)
save("ex27.png", ans) # hide
nothing # hide
```

== python

```python
pairplots.pairplot(
    (table2, (
        pairplots.HexBin(colormap='magma'),
        pairplots.MarginDensity(color='orange'),
        pairplots.MarginConfidenceLimits(color='black')
    )),
    (table1, (
        pairplots.Contour(color='cyan', strokewidth=5),)
    ),
)
```

:::

![](ex27.png)<|MERGE_RESOLUTION|>--- conflicted
+++ resolved
@@ -180,14 +180,8 @@
     pairplots.series(data) => (pairplots.viztype1, pairplots.viztype2, ...),
 )
 ```
-<<<<<<< HEAD
-That is, it accepts a list of pairs of `PairPlots.Series` `=>` a tuple of "visualization layers". As we'll see later on, you can pass keyword arguments with a series, or a specific visualization layer to customize their behaviour and appearance.
-=======
-
-:::
-
-That is, it accepts a list of pairs of "series objects" and a tuple of "vizualiation layers". As we'll see later on, you can pass keyword arguments with a series, or a specific vizualization layer to customize their behaviour and appearance. 
->>>>>>> ac52a8e2
+
+That is, it accepts a list of pairs of "series objects" and a tuple of "visualization layers". As we'll see later on, you can pass keyword arguments with a series, or a specific visualization layer to customize their behaviour and appearance.
 If you don't need to adjust any parameters for a whole series, you can just pass in a data source and PairPlots will wrap it for you:
 
 ::: tabs
@@ -200,21 +194,16 @@
 )
 ```
 
-<<<<<<< HEAD
+== python
+
+```python
+pairplots.pairplot(
+    data => (pairplots.viztype1, pairplots.viztype2, ...),
+)
+```
+
 Let's see how this works by iteratively building up the default visualization.
-=======
-== python
-
-```python
-pairplots.pairplot(
-    data => (pairplots.viztype1, pairplots.viztype2, ...),
-)
-```
-
-:::
-
-Let's see how this works by iteratively building up the default vizualiation.
->>>>>>> ac52a8e2
+
 First, create a basic histogram plot:
 
 ::: tabs
@@ -450,16 +439,13 @@
 
 
 ### Margin plots
-<<<<<<< HEAD
+
 We can add additional visualization layers to the diagonals of the plots using the same syntax.
-=======
-We can add additional vizualization layers to the diagonals of the plots using the same syntax.
-
-::: tabs
-
-== julia
-
->>>>>>> ac52a8e2
+
+::: tabs
+
+== julia
+
 ```@example 1
 pairplot(
     df => (
